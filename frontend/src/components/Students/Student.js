--- conflicted
+++ resolved
@@ -124,12 +124,7 @@
   return (
     <div className={styles.studentsPageContainer}>
       
-<<<<<<< HEAD
-      {/* <AntCard title="Debug Controls" style={{ marginBottom: 16 }}>
-=======
-      {/* Debug Controls */}
       <AntCard title="Debug Controls" style={{ marginBottom: 16 }}>
->>>>>>> 53259cce
         <Button 
           type={showDebug ? "primary" : "default"} 
           onClick={() => setShowDebug(!showDebug)}
